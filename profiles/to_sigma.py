--- conflicted
+++ resolved
@@ -630,18 +630,15 @@
     parser.add_argument('--averaging', type=str, nargs=1, required=True, choices=['Hsieh','Mullins'], help="The scheme used to do averaging of profiles, either 'Mullins' to use f_decay = 1 and r_av = 0.8176300195 A or 'Hsieh' to use f_decay = 3.57 and r_av = sqrt(7.25/pi)")
 
     args = parser.parse_args()
-<<<<<<< HEAD
-    #args = parser.parse_args('--n 3 --averaging Mullins --inpath UD/cosmo/UFHFLCQGNIYNRP-UHFFFAOYSA-N.cosmo --outpath UFHFLCQGNIYNRP-UHFFFAOYSA-N.sigma'.split(' '))  # For testing
+    # args = parser.parse_args('--n 3 --averaging Mullins --inpath UD/cosmo/ZPTVNYMJQHSSEA-UHFFFAOYSA-N.cosmo --outpath ZPTVNYMJQHSSEA-UHFFFAOYSA-N.sigma'.split(' '))  # For testing
+
 
     # For DMol3 .cosmo file test (ethanol)
     #args = parser.parse_args('--n 3 --averaging Hsieh --inpath DMol3_TEST/LFQSCWFLJHTTHZ-UHFFFAOYSA-N.cosmo --outpath DMol3_TEST/LFQSCWFLJHTTHZ-UHFFFAOYSA-N.sigma'.split(' '))  # For testing
     # For gaussian09 .cosmo file test
-    args = parser.parse_args('--n 3 --averaging Hsieh --inpath GAUSSIAN09_TEST/ethanol.cosmo --outpath GAUSSIAN09_TEST/ethanol.sigma'.split(' '))
+    #args = parser.parse_args('--n 3 --averaging Hsieh --inpath GAUSSIAN09_TEST/ethanol.cosmo --outpath GAUSSIAN09_TEST/ethanol.sigma'.split(' '))
     # For GAMESS .gout (including cosmo data) file test
     #args = parser.parse_args('--n 3 --averaging Hsieh --inpath GAMESS_TEST/ETHANOL.gout --outpath GAMESS_TEST/ETHANOL.sigma'.split(' '))
-=======
-    # args = parser.parse_args('--n 3 --averaging Mullins --inpath UD/cosmo/ZPTVNYMJQHSSEA-UHFFFAOYSA-N.cosmo --outpath ZPTVNYMJQHSSEA-UHFFFAOYSA-N.sigma'.split(' '))  # For testing
->>>>>>> 3ed34b5c
 
     try:
         dmol = read_Dmol3(inpath = args.inpath[0], num_profiles=args.n[0], averaging=args.averaging[0])
